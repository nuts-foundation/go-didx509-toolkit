--- conflicted
+++ resolved
@@ -27,44 +27,17 @@
 	"github.com/nuts-foundation/uzi-did-x509-issuer/x509_cert"
 )
 
-<<<<<<< HEAD
-type UraIssuer interface {
-
-	// Issue generates a digital certificate from the given certificate file and signing key file for the subject.
-	Issue(certificateFile string, signingKeyFile string, subjectDID string, subjectName string) (string, error)
-}
-
 // RegexOtherNameValue matches thee OtherName field: <versie-nr>-<UZI-nr>-<pastype>-<Abonnee-nr>-<rol>-<AGB-code>
 // e.g.: 1-123456789-S-88888801-00.000-12345678
 // var RegexOtherNameValue = regexp.MustCompile(`2\.16\.528\.1\.1007.\d+\.\d+-\d+-\d+-S-(\d+)-00\.000-\d+`)
 var RegexOtherNameValue = regexp.MustCompile(`\d+-\d+-S-(\d+)-00\.000-\d+`)
-=======
-var RegexOtherNameValue = regexp.MustCompile(`2\.16\.528\.1\.1007.\d+\.\d+-\d+-\d+-S-(\d+)-00\.000-\d+`)
->>>>>>> 6ed82f4d
 
 // Issue generates a URA Verifiable Credential using provided certificate, signing key, subject DID, and subject name.
-<<<<<<< HEAD
-func (u DefaultUraIssuer) Issue(certificateFile string, signingKeyFile string, subjectDID string, test bool) (string, error) {
-	pemReader := pem2.NewPemReader()
-	pemBlocks, err := pemReader.ParseFileOrPath(certificateFile, "CERTIFICATE")
-	if err != nil {
-		return "", err
-	}
-=======
 func Issue(certificateFile string, signingKeyFile string, subjectDID string, test bool) (string, error) {
-	certificate, err := pem2.ParseFileOrPath(certificateFile, "CERTIFICATE")
-	if err != nil {
-		return "", err
-	}
-	_certificates, err := x509_cert.ParseCertificates(certificate)
-	if err != nil {
-		return "", err
-	}
-	if len(*_certificates) != 1 {
-		err = fmt.Errorf("did not find exactly one certificate in file %s", certificateFile)
-		return "", err
-	}
->>>>>>> 6ed82f4d
+	pemBlocks, err := pem2.ParseFileOrPath(certificateFile, "CERTIFICATE")
+	if err != nil {
+		return "", err
+	}
 
 	if len(pemBlocks) == 1 {
 		if !test {
@@ -80,11 +53,7 @@
 		}
 	}
 
-<<<<<<< HEAD
-	signingKeys, err := pemReader.ParseFileOrPath(signingKeyFile, "PRIVATE KEY")
-=======
 	signingKeys, err := pem2.ParseFileOrPath(signingKeyFile, "PRIVATE KEY")
->>>>>>> 6ed82f4d
 	if err != nil {
 		return "", err
 	}
@@ -92,36 +61,24 @@
 		err := fmt.Errorf("no signing keys found")
 		return "", err
 	}
-	privateKey, err := u.chainParser.ParsePrivateKey(signingKeys[0])
-	if err != nil {
-		return "", err
-	}
-<<<<<<< HEAD
-
-	certs, err := u.chainParser.ParseCertificates(pemBlocks)
-=======
-	privateKey, err := x509_cert.ParsePrivateKey(signingKey)
->>>>>>> 6ed82f4d
-	if err != nil {
-		return "", err
-	}
-
-<<<<<<< HEAD
+	privateKey, err := x509_cert.ParsePrivateKey(signingKeys[0])
+	if err != nil {
+		return "", err
+	}
+
+	certs, err := x509_cert.ParseCertificates(pemBlocks)
+	if err != nil {
+		return "", err
+	}
+
 	chain := BuildCertificateChain(certs)
 	err = validateChain(chain)
-=======
-	certChain, err := x509_cert.ParseCertificates(chain)
->>>>>>> 6ed82f4d
 	if err != nil {
 		fmt.Println("error validating chain: ", err)
 		return "", err
 	}
 
-<<<<<<< HEAD
-	credential, err := u.BuildUraVerifiableCredential(chain, privateKey, subjectDID)
-=======
-	credential, err := BuildUraVerifiableCredential(certChain, privateKey, subjectDID)
->>>>>>> 6ed82f4d
+	credential, err := BuildUraVerifiableCredential(chain, privateKey, subjectDID)
 	if err != nil {
 		return "", err
 	}
@@ -129,13 +86,8 @@
 	if err != nil {
 		return "", err
 	}
-<<<<<<< HEAD
-	validator := uzi_vc_validator.NewUraValidator(did_x509.NewDidParser(), test)
+	validator := uzi_vc_validator.NewUraValidator(test)
 	jwtString := string(credentialJSON)
-=======
-	validator := uzi_vc_validator.NewUraValidator(test)
-	jwtString := string(marshal)
->>>>>>> 6ed82f4d
 	jwtString = jwtString[1:]                // Chop start
 	jwtString = jwtString[:len(jwtString)-1] // Chop end
 	err = validator.Validate(jwtString)
@@ -146,25 +98,11 @@
 }
 
 // BuildUraVerifiableCredential constructs a verifiable credential with specified certificates, signing key, subject DID.
-<<<<<<< HEAD
-func (v DefaultUraIssuer) BuildUraVerifiableCredential(chain []*x509.Certificate, signingKey *rsa.PrivateKey, subjectDID string) (*vc.VerifiableCredential, error) {
+func BuildUraVerifiableCredential(chain []*x509.Certificate, signingKey *rsa.PrivateKey, subjectDID string) (*vc.VerifiableCredential, error) {
 	if len(chain) == 0 {
 		return nil, errors.New("empty certificate chain")
 	}
-	did, err := v.didCreator.CreateDid(chain[0], chain[len(chain)-1])
-=======
-func BuildUraVerifiableCredential(certificates *[]x509.Certificate, signingKey *rsa.PrivateKey, subjectDID string) (*vc.VerifiableCredential, error) {
-	signingCert, otherNameValue, err := x509_cert.FindSigningCertificate(certificates)
-	if err != nil {
-		return nil, err
-	}
-	chain := BuildCertificateChain(certificates, signingCert)
-	err = validateChain(chain)
-	if err != nil {
-		return nil, err
-	}
-	did, err := did_x509.CreateDid(chain)
->>>>>>> 6ed82f4d
+	did, err := did_x509.CreateDid(chain[0], chain[len(chain)-1])
 	if err != nil {
 		return nil, err
 	}
@@ -228,25 +166,16 @@
 
 // marshalChain converts a slice of x509.Certificate instances to a cert.Chain, encoding each certificate as PEM.
 // It returns the PEM-encoded cert.Chain and an error if the encoding or header fixation fails.
-<<<<<<< HEAD
 func marshalChain(certificates ...*x509.Certificate) (*cert.Chain, error) {
 	chainPems := &cert.Chain{}
 	for _, certificate := range certificates {
 		err := chainPems.Add(pem.EncodeToMemory(&pem.Block{Type: "CERTIFICATE", Bytes: certificate.Raw}))
-=======
-func marshalChain(certificates *[]x509.Certificate) (*cert.Chain, error) {
-	rv := &cert.Chain{}
-	certs := *certificates
-	for i, _ := range certs {
-		certificate := certs[len(certs)-i-1]
-		err := rv.Add(pem.EncodeToMemory(&pem.Block{Type: "CERTIFICATE", Bytes: certificate.Raw}))
->>>>>>> 6ed82f4d
 		if err != nil {
 			return nil, err
 		}
 	}
-	rv, err := x509_cert.FixChainHeaders(rv)
-	return rv, err
+	headers, err := x509_cert.FixChainHeaders(chainPems)
+	return headers, err
 }
 
 func validateChain(certs []*x509.Certificate) error {
