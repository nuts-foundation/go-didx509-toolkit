--- conflicted
+++ resolved
@@ -110,18 +110,15 @@
 	if err != nil {
 		return nil, err
 	}
-<<<<<<< HEAD
-	template, err := uraCredential(did, otherNameValues, serialNumber, subjectDID)
-=======
-	uzi, _, _, err := x509_cert.ParseUraFromOtherNameValue(otherNameValue)
+	stringValue, err := x509_cert.FindOtherNameValue(otherNameValues, x509_cert.PolicyTypeSan, x509_cert.SanTypeOtherName)
+	uzi, _, _, err := x509_cert.ParseUraFromOtherNameValue(stringValue)
 	if err != nil {
 		return nil, err
 	}
 	if uzi != serialNumber {
 		return nil, errors.New("serial number does not match UZI number")
 	}
-	template, err := uraCredential(did, otherNameValue, subjectDID)
->>>>>>> 8366b22a
+	template, err := uraCredential(did, otherNameValues, serialNumber, subjectDID)
 	if err != nil {
 		return nil, err
 	}
@@ -266,26 +263,13 @@
 
 // uraCredential generates a VerifiableCredential for a given URA and UZI number, including the subject's DID.
 // It sets a 1-year expiration period from the current issuance date.
-<<<<<<< HEAD
-func uraCredential(did string, otherNameValues []*x509_cert.OtherNameValue, serialNumber string, subjectDID string) (*vc.VerifiableCredential, error) {
+func uraCredential(issuer string, otherNameValues []*x509_cert.OtherNameValue, serialNumber string, subjectDID string) (*vc.VerifiableCredential, error) {
 	exp := time.Now().Add(time.Hour * 24 * 365 * 100)
 	iat := time.Now()
 	stringValue, err := x509_cert.FindOtherNameValue(otherNameValues, x509_cert.PolicyTypeSan, x509_cert.SanTypeOtherName)
 	if err != nil {
 		return nil, err
 	}
-	uzi, ura, agb, err := x509_cert.ParseUraFromOtherNameValue(stringValue)
-	if err != nil {
-		return nil, err
-	}
-	if uzi != serialNumber {
-		return nil, errors.New("serial number does not match UZI number")
-	}
-=======
-func uraCredential(issuer string, otherNameValue string, subjectDID string) (*vc.VerifiableCredential, error) {
-	exp := time.Now().Add(time.Hour * 24 * 365 * 100)
-	iat := time.Now()
->>>>>>> 8366b22a
 	return &vc.VerifiableCredential{
 		Issuer:         ssi.MustParseURI(issuer),
 		Context:        []ssi.URI{ssi.MustParseURI("https://www.w3.org/2018/credentials/v1")},
@@ -296,7 +280,7 @@
 		CredentialSubject: []interface{}{
 			map[string]interface{}{
 				"id":        subjectDID,
-				"otherName": otherNameValue,
+				"otherName": stringValue,
 			},
 		},
 	}, nil
