--- conflicted
+++ resolved
@@ -42,32 +42,9 @@
 	return nil, fmt.Errorf("unsupported hash algorithm: %s", alg)
 }
 
-<<<<<<< HEAD
-type ChainParser interface {
-
-	// ParseCertificates parses a chain of DER-encoded certificates into an array of x509.Certificate objects.
-	ParseCertificates(derChain [][]byte) ([]*x509.Certificate, error)
-
-	// ParsePrivateKey parses a DER-encoded byte slice into an rsa.PrivateKey object, returning an error if parsing fails.
-	ParsePrivateKey(der []byte) (*rsa.PrivateKey, error)
-}
-
-// DefaultChainParser handles the parsing of certificate chains and private keys.
-type DefaultChainParser struct{}
-
-// NewDefaultChainParser creates a new instance of DefaultChainParser.
-func NewDefaultChainParser() *DefaultChainParser {
-	return &DefaultChainParser{}
-}
-
 // ParseCertificates parses a slice of DER-encoded byte arrays into a slice of x509.Certificate.
 // It returns an error if any of the certificates cannot be parsed.
-func (c DefaultChainParser) ParseCertificates(derChain [][]byte) ([]*x509.Certificate, error) {
-=======
-// ParseCertificates parses a slice of DER-encoded byte arrays into a slice of x509.Certificate.
-// It returns an error if any of the certificates cannot be parsed.
-func ParseCertificates(derChain *[][]byte) (*[]x509.Certificate, error) {
->>>>>>> 6ed82f4d
+func ParseCertificates(derChain [][]byte) ([]*x509.Certificate, error) {
 	if derChain == nil {
 		return nil, fmt.Errorf("derChain is nil")
 	}
@@ -86,11 +63,7 @@
 
 // ParsePrivateKey parses a DER-encoded private key into an *rsa.PrivateKey.
 // It returns an error if the key is not in PKCS8 format or not an RSA key.
-<<<<<<< HEAD
-func (c DefaultChainParser) ParsePrivateKey(der []byte) (*rsa.PrivateKey, error) {
-=======
-func ParsePrivateKey(der *[]byte) (*rsa.PrivateKey, error) {
->>>>>>> 6ed82f4d
+func ParsePrivateKey(der []byte) (*rsa.PrivateKey, error) {
 	if der == nil {
 		return nil, fmt.Errorf("der is nil")
 	}
